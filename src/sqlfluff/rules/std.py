"""Standard SQL Linting Rules."""

from ..parser import RawSegment, KeywordSegment
from .base import BaseCrawler, LintFix, LintResult, RuleSet


std_rule_set = RuleSet(name='standard')


@std_rule_set.register
class Rule_L001(BaseCrawler):
    """Uneccessary trailing whitespace."""

    def _eval(self, segment, raw_stack, **kwargs):
        """Uneccessary trailing whitespace.

        Look for newline segments, and then evaluate what
        it was preceeded by.
        """
        # We only trigger on newlines
        if segment.name == 'newline' and len(raw_stack) > 0 and raw_stack[-1].name == 'whitespace':
            # If we find a newline, which is preceeded by whitespace, then bad
            deletions = []
            idx = -1
            while True:
                if raw_stack[idx].name == 'whitespace':
                    deletions.append(raw_stack[idx])
                    idx -= 1
                else:
                    break
            return LintResult(
                anchor=deletions[-1],
                fixes=[LintFix('delete', d) for d in deletions]
            )
        return LintResult()


@std_rule_set.register
class Rule_L002(BaseCrawler):
    """Mixed Tabs and Spaces in single whitespace.

    This rule will fail if a single section of whitespace
    contains both tabs and spaces.

    Args:
        tab_space_size (:obj:`int`): The number of spaces to consider
            equal to one tab. Used in the fixing step of this rule.
            Defaults to 4.

    """

    def __init__(self, tab_space_size=4, **kwargs):
        """Initialise, extracting the tab size from the config.

        We need to know the tab size for reconstruction.
        """
        self.tab_space_size = tab_space_size
        super(Rule_L002, self).__init__(**kwargs)

    def _eval(self, segment, raw_stack, **kwargs):
        """Mixed Tabs and Spaces in single whitespace.

        Only trigger from whitespace segments if they contain
        multiple kinds of whitespace.
        """
        def construct_response():
            """Make this generic so we can call it from a few places."""
            return LintResult(
                anchor=segment,
                fixes=[
                    LintFix(
                        'edit', segment,
                        segment.edit(segment.raw.replace('\t', ' ' * self.tab_space_size)))
                ]
            )

        if segment.name == 'whitespace':
            if ' ' in segment.raw and '\t' in segment.raw:
                if len(raw_stack) == 0 or raw_stack[-1].name == 'newline':
                    # We've got a single whitespace at the beginning of a line.
                    # It's got a mix of spaces and tabs. Replace each tab with
                    # a multiple of spaces
                    return construct_response()
                elif raw_stack[-1].name == 'whitespace':
                    # It's preceeded by more whitespace!
                    # We shouldn't worry about correcting those
                    # segments, because those will be caught themselves, but we
                    # do want to collect them together.
                    buff = list(raw_stack)
                    while True:
                        # pop something off the end
                        seg = buff.pop()
                        if seg.name == 'whitespace':
                            if len(buff) == 0:
                                # Found start of file
                                return construct_response()
                            else:
                                continue
                        elif seg.name == 'newline':
                            # we're at the start of a line
                            return construct_response()
                        else:
                            # We're not at the start of a line
                            break


@std_rule_set.register
class Rule_L003(BaseCrawler):
    """Indentation length is not a multiple of {tab_space_size}.

    Args:
        tab_space_size (:obj:`int`): The number of spaces to consider
            equal to one tab. Used in the fixing step of this rule.
            Defaults to 4.

    """

    def __init__(self, tab_space_size=4, **kwargs):
        """Initialise, extracting the tab size from the config."""
        self.tab_space_size = tab_space_size
        super(Rule_L003, self).__init__(**kwargs)

    def _eval(self, segment, raw_stack, **kwargs):
        """Indentation is not a multiple of a configured value.

        To set the default tab size, set the `tab_space_size` value
        in the appropriate configuration.

        We can only trigger on whitespace which is either
        preceeded by nothing or a newline.
        """
        if segment.name == 'whitespace':
            ws_len = segment.raw.count(' ')
            if ws_len % self.tab_space_size != 0:
                if len(raw_stack) == 0 or raw_stack[-1].name == 'newline':
                    best_len = int(round(ws_len * 1.0 / self.tab_space_size)) * self.tab_space_size
                    return LintResult(
                        anchor=segment,
                        fixes=[LintFix('edit', segment, segment.edit(' ' * best_len))]
                    )


@std_rule_set.register
class Rule_L004(BaseCrawler):
    """Mixed Tab and Space indentation found in file."""

    def _eval(self, segment, raw_stack, memory, **kwargs):
        """Mixed Tab and Space indentation found in file.

        We use the `memory` feature here to keep track of
        what we've seen in the past.

        """
        indents_seen = memory.get('indents_seen', set())
        if segment.name == 'whitespace':
            if len(raw_stack) == 0 or raw_stack[-1].name == 'newline':
                indents_here = set(segment.raw)
                indents_union = indents_here | indents_seen
                memory['indents_seen'] = indents_union
                if len(indents_union) > 1:
                    # We are seeing an indent we haven't seen before and we've seen others before
                    return LintResult(anchor=segment, memory=memory)
                else:
                    return LintResult(memory=memory)
        return LintResult(memory=memory)


@std_rule_set.register
class Rule_L005(BaseCrawler):
    """Commas should not have whitespace directly before them."""

    def _eval(self, segment, raw_stack, **kwargs):
        """Commas should not have whitespace directly before them.

        We need at least one segment behind us for this to work.

        """
        if len(raw_stack) >= 1:
            cm1 = raw_stack[-1]
            if segment.name == 'comma' and cm1.name in ['whitespace', 'newline']:
                # NB: if its a *newline*, then it's confusing to the user
                # to report on the newline, so in that case we point at the comma
                if cm1.name == 'newline':
                    anchor = segment
                else:
                    anchor = cm1
                return LintResult(anchor=anchor, fixes=[LintFix('delete', cm1)])


@std_rule_set.register
class Rule_L006(BaseCrawler):
    """Operators should be surrounded by a single whitespace."""

    def _eval(self, segment, memory, parent_stack, **kwargs):
        """Operators should be surrounded by a single whitespace.

        We use the memory to keep track of whitespace up to now, and
        whether the last code segment was an operator or not.

        """
        def _handle_previous_segments(segments_since_code, anchor, this_segment, fixes):
            """Handle the list of previous segments and return the new anchor and fixes.

            NB: This function mutates `fixes`.
            """
            WhitespaceSegment = RawSegment.make(' ', name='whitespace')

            if len(segments_since_code) == 0:
                # No whitespace, anchor is the segment AFTER where the whitespace
                # should be.
                anchor = this_segment
                fixes.append(
                    LintFix(
                        'create', this_segment,
                        WhitespaceSegment(raw=' ', pos_marker=this_segment.pos_marker))
                )
            elif len(segments_since_code) > 1:
                # TODO: This is a case we should deal with, but there are probably
                # some cases that SHOULDNT apply here (like comments and newlines)
                # so let's deal with them later
                anchor = None
                pass
            else:
                # We know it's just one thing.
                gap_seg = segments_since_code[-1]
                if gap_seg.raw != ' ':
                    # It's not just a single space
                    anchor = gap_seg
                    fixes.append(
                        LintFix(
                            'edit', gap_seg,
                            WhitespaceSegment(raw=' ', pos_marker=gap_seg.pos_marker))
                    )
                else:
                    # We have just the right amount of whitespace!
                    # Unset our signal.
                    anchor = None
                    pass
            return anchor, fixes

        # anchor is our signal as to whether there's a problem
        anchor = None
        fixes = []

        # The parent stack tells us whether we're in an expression or not.
        if parent_stack and parent_stack[-1].type == 'expression':
            if segment.is_code:
                # This is code, what kind?
                if segment.type in ['binary_operator', 'comparison_operator']:
                    # It's an operator, we can evaluate whitespace before it.
                    anchor, fixes = _handle_previous_segments(
                        memory['since_code'], anchor=segment, this_segment=segment,
                        fixes=fixes)
                else:
                    # It's not an operator, we can evaluate what happened after an
                    # operator if that's the last code we saw.
                    if memory['last_code'] and memory['last_code'].type in ['binary_operator', 'comparison_operator']:
                        # Evaluate whitespace AFTER the operator
                        anchor, fixes = _handle_previous_segments(
                            memory['since_code'], anchor=memory['last_code'],
                            this_segment=segment, fixes=fixes)
                    else:
                        # This isn't an operator, and the thing before it wasn't
                        # either. I don't think that's an issue for now.
                        pass
                # Prepare memory for later
                memory['last_code'] = segment
                memory['since_code'] = []
            else:
                # This isn't a code segment...
                # Prepare memory for later
                memory['since_code'].append(segment)
        else:
            # Reset the memory if we're not in an expression
            memory = {'last_code': None, 'since_code': []}

        # Anchor is our signal as to whether there's a problem
        if anchor:
            return LintResult(anchor=anchor, memory=memory, fixes=fixes)
        else:
            return LintResult(memory=memory)


@std_rule_set.register
class Rule_L007(BaseCrawler):
    """Operators near newlines should be after, not before the newline."""

    def _eval(self, segment, memory, parent_stack, **kwargs):
        """Operators near newlines should be after, not before the newline.

        We use the memory to keep track of whitespace up to now, and
        whether the last code segment was an operator or not.
        Anchor is our signal as to whether there's a problem.

        We only trigger if we have an operator FOLLOWED BY a newline
        before the next meaningful code segment.

        """
        anchor = None

        # The parent stack tells us whether we're in an expression or not.
        if parent_stack and parent_stack[-1].type == 'expression':
            if segment.is_code:
                # This is code, what kind?
                if segment.type in ['binary_operator', 'comparison_operator']:
                    # We only trigger if the last was an operator, not if this is.
                    pass
                elif memory['last_code'] and memory['last_code'].type in ['binary_operator', 'comparison_operator']:
                    # It's not an operator, but the last code was. Now check to see
                    # there is a newline between us and the last operator.
                    for s in memory['since_code']:
                        if s.name == 'newline':
                            anchor = memory['last_code']
                            # TODO: Work out a nice fix for this.
                # Prepare memory for later
                memory['last_code'] = segment
                memory['since_code'] = []
            else:
                # This isn't a code segment...
                # Prepare memory for later
                memory['since_code'].append(segment)
        else:
            # Reset the memory if we're not in an expression
            memory = {'last_code': None, 'since_code': []}

        # Anchor is our signal as to whether there's a problem
        if anchor:
            return LintResult(anchor=anchor, memory=memory)
        else:
            return LintResult(memory=memory)


@std_rule_set.register
class Rule_L008(BaseCrawler):
    """Commas should be followed by a single whitespace unless followed by a comment."""

    def _eval(self, segment, raw_stack, **kwargs):
        """Commas should be followed by a single whitespace unless followed by a comment.

        This is a slightly odd one, because we'll almost always evaluate from a point a few places
        after the problem site. NB: We need at least two segments behind us for this to work.
        """
        if len(raw_stack) < 2:
            return None
        else:
            cm1 = raw_stack[-1]
            cm2 = raw_stack[-2]
            if cm2.name == 'comma':
                if cm1.name not in ['whitespace', 'newline']:
                    # comma followed by something that isn't whitespace!
                    ws = RawSegment.make(' ', name='whitespace')
                    ins = ws(raw=' ', pos_marker=cm1.pos_marker)
                    return LintResult(anchor=cm1, fixes=[LintFix('create', cm1, ins)])
                elif (cm1.raw != ' ' and cm1.name != 'newline') and not segment.is_comment:
                    repl = cm1.__class__(
                        raw=' ',
                        pos_marker=cm1.pos_marker
                    )
                    return LintResult(anchor=cm1, fixes=[LintFix('edit', cm1, repl)])


@std_rule_set.register
class Rule_L009(BaseCrawler):
    """Files must end with a trailing newline."""

    def _eval(self, segment, siblings_post, parent_stack, **kwargs):
        """Files must end with a trailing newline.

        We only care about the segment and the siblings which come after it
        for this rule, we discard the others into the kwargs argument.

        """
        if len(siblings_post) > 0:
            # This can only fail on the last segment
            return None
        elif len(segment.segments) > 0:
            # This can only fail on the last base segment
            return None
        elif segment.name == 'newline':
            # If this is the last segment, and it's a newline then we're good
            return None
        else:
            # so this looks like the end of the file, but we
            # need to check that each parent segment is also the last
            file_len = len(parent_stack[0].raw)
            pos = segment.pos_marker.char_pos
            # Does the length of the file, equal the length of the segment plus it's position
            if file_len != pos + len(segment.raw):
                return None

        nls = RawSegment.make('\n', name='newline')
        ins = nls(raw='\n', pos_marker=segment.pos_marker.advance_by(segment.raw))
        # We're going to make an edit because otherwise we would never get a match!
        return LintResult(anchor=segment, fixes=[LintFix('edit', segment, [segment, ins])])


@std_rule_set.register
class Rule_L010(BaseCrawler):
    """Inconsistent capitalisation of keywords.

    Args:
        capitalisation_policy (:obj:`str`): The capitalisation policy to
            enforce. One of `consistent`, `upper`, `lower`, `capitalise`.

    """

    _target_elem = 'keyword'

    def __init__(self, capitalisation_policy='consistent', **kwargs):
        """Initialise, extracting the capitalisation mode from the config."""
        if capitalisation_policy not in ('consistent', 'upper', 'lower', 'capitalise'):
            raise ValueError("Unexpected capitalisation_policy: {0!r}".format(capitalisation_policy))
        self.capitalisation_policy = capitalisation_policy
        super(Rule_L010, self).__init__(**kwargs)

    def _eval(self, segment, raw_stack, memory, **kwargs):
        """Inconsistent capitalisation of keywords.

        We use the `memory` feature here to keep track of
        what we've seen in the past.

        """
        cases_seen = memory.get('cases_seen', set())

        if segment.type == self._target_elem:
            raw = segment.raw
            uc = raw.upper()
            lc = raw.lower()
            cap = raw.capitalize()
            seen_case = None
            if uc == lc:
                # Caseless
                pass
            elif raw == uc:
                seen_case = "upper"
            elif raw == lc:
                seen_case = "lower"
            elif raw == cap:
                # NB: American spelling :(
                seen_case = "capitalize"
            else:
                seen_case = "inconsistent"

            # NOTE: We'll only add to cases_seen if we DONT
            # also raise an error, so that we can focus in.

            def make_replacement(seg, policy):
                """Make a replacement segment, based on seen capitalisation."""
                if policy == "lower":
                    new_raw = seg.raw.lower()
                elif policy == "upper":
                    new_raw = seg.raw.upper()
                elif policy == "capitalize":
                    new_raw = seg.raw.capitalize()
                elif policy == "consistent":
                    if cases_seen:
                        # Get an element from what we've already seen
                        return make_replacement(seg, list(cases_seen)[0])
                    else:
                        # If we haven't seen anything yet, then let's default
                        # to upper
                        return make_replacement(seg, "upper")
                else:
                    raise ValueError("Unexpected capitalisation policy: {0!r}".format(policy))
                # Make a new class and return it.
                return seg.__class__(
                    raw=new_raw, pos_marker=seg.pos_marker
                )

            if not seen_case:
                # Skip this if we haven't seen anything good.
                # No need to update memory
                return LintResult(memory=memory)
            elif (
                (self.capitalisation_policy == "consistent" and cases_seen and seen_case not in cases_seen)
                # Policy is either upper, lower or capitalize
                or (self.capitalisation_policy != "consistent" and seen_case != self.capitalisation_policy)
            ):
                return LintResult(
                    anchor=segment,
                    fixes=[
                        LintFix('edit', segment, make_replacement(
                            segment, self.capitalisation_policy))
                    ],
                    memory=memory)
            else:
                # Update memory and carry on
                cases_seen.add(seen_case)
                memory['cases_seen'] = cases_seen
                return LintResult(memory=memory)

        # If it's not a keyword just carry on
        return LintResult(memory=memory)


@std_rule_set.register
class Rule_L011(BaseCrawler):
<<<<<<< HEAD
    """Implicit aliasing of table not allowed. Use explicit `AS` clause."""
=======
    """Implicit aliasing of table not allowed. Use explicit `AS` clause.

    NB: Rule L011 and L012 have the same implementation but different targets
    so they can seperately be turned on/off.
    """
>>>>>>> 76a64319

    _target_elem = 'table_expression'

    def _eval(self, segment, parent_stack, raw_stack, **kwargs):
        """Implicit aliasing of table/column not allowed. Use explicit `AS` clause.

        We look for the alias segment, and then evaluate it's parent and whether
        it contains an AS keyword. This is the _eval function for both L011 and L012.

        The use of `raw_stack` is just for working out how much whitespace to add.

        """
        if segment.type == 'alias_expression':
            if parent_stack[-1].type == self._target_elem:
                if not any([e.name.lower() == 'as' for e in segment.segments]):
                    WhitespaceSegment = RawSegment.make(' ', name='whitespace')
                    AsSegment = KeywordSegment.make('as')
                    insert_buff = []
                    insert_str = ''
                    init_pos = segment.segments[0].pos_marker

                    # Add intial whitespace if we need to...
                    if raw_stack[-1].name not in ['whitespace', 'newline']:
                        insert_buff.append(WhitespaceSegment(raw=' ', pos_marker=init_pos))
                        insert_str += ' '

                    # Add an AS (Uppercase for now, but could be corrected later)
                    insert_buff.append(AsSegment(raw='AS', pos_marker=init_pos.advance_by(insert_str)))
                    insert_str += 'AS'

                    # Add a trailing whitespace if we need to
                    if segment.segments[0].name not in ['whitespace', 'newline']:
                        insert_buff.append(WhitespaceSegment(raw=' ', pos_marker=init_pos.advance_by(insert_str)))
                        insert_str += ' '

                    return LintResult(
                        anchor=segment,
                        fixes=[
                            LintFix(
                                'create', segment.segments[0],
                                insert_buff
                            )
                        ]
                    )


@std_rule_set.register
class Rule_L012(Rule_L011):
    """Implicit aliasing of column not allowed. Use explicit `AS` clause.

<<<<<<< HEAD
    NB: This rule inherits it's functionality from obj:`Rule_L011` but is
    seperate so that they can be enabled and disabled seperately.
=======
    NB: Rule L011 and L012 have the same implementation but different targets
    so they can seperately be turned on/off.
    """
>>>>>>> 76a64319

    """
    _target_elem = 'select_target_element'


@std_rule_set.register
class Rule_L013(BaseCrawler):
    """Column expression without alias. Use explicit `AS` clause.

    Args:
        allow_scalar (:obj:`bool`): If `True` then this rule will
            not fail if there is only one element in the select
            clause e.g. `SELECT 1 + 2 FROM blah`. It will still
            fail if there are multiple columns. (Default `True`)

    """

    def __init__(self, allow_scalar=True, **kwargs):
        """Initialise, extracting the allow_scalar mode from the config."""
        self.allow_scalar = allow_scalar
        super(Rule_L013, self).__init__(**kwargs)

    def _eval(self, segment, parent_stack, **kwargs):
        """Column expression without alias. Use explicit `AS` clause.

        We look for the select_target_element segment, and then evaluate
        whether it has an alias segment or not and whether the expression
        is complicated enough. `parent_stack` is to assess how many other
        elements there are.

        """
        if segment.type == 'select_target_element':
            if not any([e.type == 'alias_expression' for e in segment.segments]):
                types = set([e.type for e in segment.segments])
                unallowed_types = types - set(['whitespace', 'newline', 'object_reference'])
                if len(unallowed_types) > 0:
                    # No fixes, because we don't know what the alias should be,
                    # the user should document it themselves.
                    if self.allow_scalar:
                        # Check *how many* elements there are in the select
                        # statement. If this is the only one, then we won't
                        # report an error.
                        num_elements = sum([e.type == 'select_target_element' for e in parent_stack[-1].segments])
                        if num_elements > 1:
                            return LintResult(anchor=segment)
                        else:
                            return None
                    else:
                        # Just erro if we don't care.
                        return LintResult(anchor=segment)


@std_rule_set.register
class Rule_L014(Rule_L010):
    """Inconsistent capitalisation of unquoted identifiers.

    The functionality for this rule is inherited from :obj:`Rule_L010`.

    Args:
        capitalisation_policy (:obj:`str`): The capitalisation policy to
        enforce. One of 'consistent', 'upper', 'lower', 'capitalise'.

    """

    _target_elem = 'naked_identifier'
<|MERGE_RESOLUTION|>--- conflicted
+++ resolved
@@ -495,15 +495,7 @@
 
 @std_rule_set.register
 class Rule_L011(BaseCrawler):
-<<<<<<< HEAD
     """Implicit aliasing of table not allowed. Use explicit `AS` clause."""
-=======
-    """Implicit aliasing of table not allowed. Use explicit `AS` clause.
-
-    NB: Rule L011 and L012 have the same implementation but different targets
-    so they can seperately be turned on/off.
-    """
->>>>>>> 76a64319
 
     _target_elem = 'table_expression'
 
@@ -554,14 +546,11 @@
 class Rule_L012(Rule_L011):
     """Implicit aliasing of column not allowed. Use explicit `AS` clause.
 
-<<<<<<< HEAD
     NB: This rule inherits it's functionality from obj:`Rule_L011` but is
     seperate so that they can be enabled and disabled seperately.
-=======
-    NB: Rule L011 and L012 have the same implementation but different targets
-    so they can seperately be turned on/off.
+
     """
->>>>>>> 76a64319
+
 
     """
     _target_elem = 'select_target_element'
@@ -626,4 +615,4 @@
 
     """
 
-    _target_elem = 'naked_identifier'
+    _target_elem = 'naked_identifier'