"""Implementation of Rule L010."""

import re
from typing import Tuple, List
from sqlfluff.core.rules.base import BaseRule, LintResult, LintFix
from sqlfluff.core.rules.config_info import get_config_info
from sqlfluff.core.rules.doc_decorators import (
    document_fix_compatible,
    document_configuration,
)


@document_fix_compatible
@document_configuration
class Rule_L010(BaseRule):
    """Inconsistent capitalisation of keywords.

    | **Anti-pattern**
    | In this example, 'select 'is in lower-case whereas 'FROM' is in upper-case.

    .. code-block:: sql

        select
            a
        FROM foo

    | **Best practice**
    | Make all keywords either in upper-case or in lower-case

    .. code-block:: sql

        SELECT
            a
        FROM foo

        -- Also good

        select
            a
        from foo
    """

    # Binary operators behave like keywords too.
    _target_elems: List[Tuple[str, str]] = [
        ("type", "keyword"),
        ("type", "binary_operator"),
    ]
    config_keywords = ["capitalisation_policy"]

    def _eval(self, segment, memory, parent_stack, **kwargs):
        """Inconsistent capitalisation of keywords.

        We use the `memory` feature here to keep track of cases known to be
        INconsistent with what we've seen so far as well as the top choice
        for what the possible case is.

        """
        # Skip if not an element of the specified type/name
        if not self.matches_target_tuples(segment, self._target_elems):
            return LintResult(memory=memory)

        # Get the capitalisation policy configuration.
        try:
            cap_policy = self.cap_policy
            cap_policy_opts = self.cap_policy_opts
        except AttributeError:
            # First-time only, read the settings from configuration. This is
            # very slow.
            cap_policy, cap_policy_opts = self._init_capitalisation_policy()

        refuted_cases = memory.get("refuted_cases", set())

        # Which cases are definitely inconsistent with the segment?
        if segment.raw[0] != segment.raw[0].upper():
            refuted_cases.update(["upper", "capitalise", "pascal"])
            if segment.raw != segment.raw.lower():
                refuted_cases.update(["lower"])
        else:
            refuted_cases.update(["lower"])
            if segment.raw != segment.raw.upper():
                refuted_cases.update(["upper"])
            if segment.raw != segment.raw.capitalize():
                refuted_cases.update(["capitalise"])
            if not segment.raw.isalnum():
                refuted_cases.update(["pascal"])

        # Update the memory
        memory["refuted_cases"] = refuted_cases

        self.logger.debug(
            f"Refuted cases after segment '{segment.raw}': {refuted_cases}"
        )

        # Skip if no inconsistencies, otherwise compute a concrete policy
        # to convert to.
        if cap_policy == "consistent":
            possible_cases = [c for c in cap_policy_opts if c not in refuted_cases]
            self.logger.debug(
                f"Possible cases after segment '{segment.raw}': {possible_cases}"
            )
            if possible_cases:
                # Save the latest possible case and skip
                memory["latest_possible_case"] = possible_cases[0]
                self.logger.debug(
                    f"Consistent capitalization, returning with memory: {memory}"
                )
                return LintResult(memory=memory)
            else:
                concrete_policy = memory.get("latest_possible_case", "upper")
                self.logger.debug(
                    f"Getting concrete policy '{concrete_policy}' from memory"
                )
        else:
            if cap_policy not in refuted_cases:
                # Skip
                self.logger.debug(
                    f"Consistent capitalization {cap_policy}, returning with "
                    f"memory: {memory}"
                )
                return LintResult(memory=memory)
            else:
                concrete_policy = cap_policy
                self.logger.debug(
                    f"Setting concrete policy '{concrete_policy}' from cap_policy"
                )

        # We need to change the segment to match the concrete policy
        if concrete_policy in ["upper", "lower", "capitalise"]:
            if "pascal" in cap_policy_opts and segment.raw[0].isupper():
                # Insert undescores in transitions between lower and upper
                fixed_raw = re.sub("(?<=[a-z0-9])(?=[A-Z])", "_", segment.raw)
                self.logger.debug(f"Inserted underscores: {fixed_raw}")
            else:
                fixed_raw = segment.raw

            if concrete_policy == "upper":
                fixed_raw = fixed_raw.upper()
            elif concrete_policy == "lower":
                fixed_raw = fixed_raw.lower()
            elif concrete_policy == "capitalise":
                fixed_raw = fixed_raw.capitalize()
        elif concrete_policy == "pascal":
            fixed_raw = re.sub(
                "([^a-zA-Z0-9]+|^)([a-zA-Z0-9])([a-zA-Z0-9]*)",
                lambda match: match.group(2).upper() + match.group(3).lower(),
                segment.raw,
            )

        if fixed_raw == segment.raw:
            # No need to fix
            self.logger.debug(
                f"Capitalisation of segment '{segment.raw}' already OK with policy "
                f"'{concrete_policy}', returning with memory {memory}"
            )
            return LintResult(memory=memory)
        else:
            # Return the fixed segment
            self.logger.debug(
                f"INCONSISTENT Capitalisation of segment '{segment.raw}', fixing to "
                f"'{fixed_raw}' and returning with memory {memory}"
            )
            return LintResult(
                anchor=segment,
                fixes=[self._get_fix(segment, fixed_raw)],
                memory=memory,
            )

<<<<<<< HEAD
    def _get_fix(self, segment, fixed_raw):
        """Given a segment found to have a fix, returns a LintFix for it.

        May be overridden by subclasses, which is useful when the parse tree
        structure varies from this simple base case.
        """
        return LintFix(
            "edit",
            segment,
            segment.__class__(raw=fixed_raw, pos_marker=segment.pos_marker),
        )
=======
    def _init_capitalisation_policy(self):
        """Called first time rule is evaluated to fetch & cache the policy."""
        cap_policy_name = next(
            k for k in self.config_keywords if k.endswith("capitalisation_policy")
        )
        self.cap_policy = getattr(self, cap_policy_name)
        self.cap_policy_opts = [
            opt
            for opt in get_config_info()[cap_policy_name]["validation"]
            if opt != "consistent"
        ]
        self.logger.debug(
            f"Selected '{cap_policy_name}': '{self.cap_policy}' from options "
            f"{self.cap_policy_opts}"
        )
        cap_policy = self.cap_policy
        cap_policy_opts = self.cap_policy_opts
        return cap_policy, cap_policy_opts
>>>>>>> 8310c435
<|MERGE_RESOLUTION|>--- conflicted
+++ resolved
@@ -165,7 +165,6 @@
                 memory=memory,
             )
 
-<<<<<<< HEAD
     def _get_fix(self, segment, fixed_raw):
         """Given a segment found to have a fix, returns a LintFix for it.
 
@@ -177,7 +176,7 @@
             segment,
             segment.__class__(raw=fixed_raw, pos_marker=segment.pos_marker),
         )
-=======
+
     def _init_capitalisation_policy(self):
         """Called first time rule is evaluated to fetch & cache the policy."""
         cap_policy_name = next(
@@ -195,5 +194,4 @@
         )
         cap_policy = self.cap_policy
         cap_policy_opts = self.cap_policy_opts
-        return cap_policy, cap_policy_opts
->>>>>>> 8310c435
+        return cap_policy, cap_policy_opts