--- conflicted
+++ resolved
@@ -323,19 +323,6 @@
 
 
 @ansi_dialect.segment()
-<<<<<<< HEAD
-=======
-class ColumnExpressionSegment(BaseSegment):
-    """A reference to a column."""
-
-    type = "column_expression"
-    match_grammar = OneOf(
-        Ref("SingleIdentifierGrammar"), allow_gaps=False
-    )  # QuotedIdentifierSegment
-
-
-@ansi_dialect.segment()
->>>>>>> c64ad51a
 class ObjectReferenceSegment(BaseSegment):
     """A reference to an object."""
 
