# YML test files are auto-generated from SQL files and should not be edited by
# hand. To help enforce this, the "hash" field in the file must match a hash
# computed by SQLFluff when running the tests. Please run
# `python test/generate_parse_fixture_yml.py`  to generate them after adding or
# altering SQL files.
<<<<<<< HEAD
_hash: a7684dcd2ac5602ba0259c66279edf969adcc2cfe043507eb1a3d0abe1579023
=======
_hash: 95fec3a8c9cb2409ac5fb423e32c22fb3a69967e3fc3b7675a043d48458ab61a
>>>>>>> 3782e1fe
file:
- statement:
    select_statement:
      select_clause:
      - keyword: SELECT
      - select_clause_element:
          expression:
            column_reference:
              naked_identifier: c
            array_accessor:
              start_square_bracket: '['
              numeric_literal: '0'
              end_square_bracket: ']'
            semi_structured_expression:
              dot: .
              naked_identifier: col
      - comma: ','
      - select_clause_element:
          column_reference:
            naked_identifier: o
      from_clause:
      - keyword: FROM
      - from_expression:
          from_expression_element:
            table_expression:
              table_reference:
                naked_identifier: customer_orders
            alias_expression:
              naked_identifier: c
      - comma: ','
      - from_expression:
          from_expression_element:
            table_expression:
              table_reference:
              - naked_identifier: c
              - dot: .
              - naked_identifier: c_orders
            alias_expression:
              naked_identifier: o
- statement_terminator: ;
- statement:
    select_statement:
      select_clause:
        keyword: SELECT
        select_clause_element:
          function:
            function_name:
              function_name_identifier: COUNT
            bracketed:
              start_bracket: (
              star: '*'
              end_bracket: )
      from_clause:
        keyword: FROM
        from_expression:
          from_expression_element:
            table_expression:
              table_reference:
                naked_identifier: customer_orders_lineitem
      where_clause:
        keyword: WHERE
        expression:
        - column_reference:
            naked_identifier: c_orders
        - array_accessor:
            start_square_bracket: '['
            numeric_literal: '0'
            end_square_bracket: ']'
        - semi_structured_expression:
            dot: .
            naked_identifier: o_orderkey
        - keyword: IS
        - keyword: NOT
        - keyword: 'NULL'
- statement_terminator: ;
- statement:
    select_statement:
      select_clause:
        keyword: SELECT
        select_clause_element:
          column_reference:
            naked_identifier: c_custkey
      from_clause:
        keyword: FROM
        from_expression:
          from_expression_element:
            table_expression:
              table_reference:
                naked_identifier: customer_orders_lineitem
      where_clause:
        keyword: WHERE
        expression:
          case_expression:
          - keyword: CASE
          - when_clause:
            - keyword: WHEN
            - expression:
                function:
                  function_name:
                    function_name_identifier: JSON_TYPEOF
                  bracketed:
                    start_bracket: (
                    expression:
                      column_reference:
                        naked_identifier: c_orders
                      array_accessor:
                        start_square_bracket: '['
                        numeric_literal: '0'
                        end_square_bracket: ']'
                      semi_structured_expression:
                        dot: .
                        naked_identifier: o_orderstatus
                    end_bracket: )
                comparison_operator:
                  raw_comparison_operator: '='
                quoted_literal: "'string'"
            - keyword: THEN
            - expression:
<<<<<<< HEAD
                cast_expression:
                - column_reference:
                    naked_identifier: c_orders
                - array_accessor:
                    start_square_bracket: '['
                    numeric_literal: '0'
                    end_square_bracket: ']'
                - dot: .
                - column_reference:
                    naked_identifier: o_orderstatus
                - casting_operator: '::'
                - data_type:
=======
                column_reference:
                  naked_identifier: c_orders
                array_accessor:
                  start_square_bracket: '['
                  numeric_literal: '0'
                  end_square_bracket: ']'
                semi_structured_expression:
                  dot: .
                  naked_identifier: o_orderstatus
                cast_expression:
                  casting_operator: '::'
                  data_type:
>>>>>>> 3782e1fe
                    keyword: VARCHAR
                comparison_operator:
                - raw_comparison_operator: <
                - raw_comparison_operator: '='
                quoted_literal: "'P'"
          - else_clause:
              keyword: ELSE
              expression:
                null_literal: 'NULL'
          - keyword: END
- statement_terminator: ;
- statement:
    select_statement:
      select_clause:
      - keyword: SELECT
      - select_clause_element:
          expression:
            column_reference:
              naked_identifier: c
            array_accessor:
            - start_square_bracket: '['
            - numeric_literal: '0'
            - end_square_bracket: ']'
            - start_square_bracket: '['
            - numeric_literal: '1'
            - end_square_bracket: ']'
            - start_square_bracket: '['
            - numeric_literal: '2'
            - end_square_bracket: ']'
            - start_square_bracket: '['
            - numeric_literal: '3'
            - end_square_bracket: ']'
            - start_square_bracket: '['
            - numeric_literal: '4'
            - end_square_bracket: ']'
            semi_structured_expression:
              dot: .
              naked_identifier: col
      - comma: ','
      - select_clause_element:
          column_reference:
            naked_identifier: o
      from_clause:
      - keyword: FROM
      - from_expression:
          from_expression_element:
            table_expression:
              table_reference:
                naked_identifier: customer_orders
            alias_expression:
              naked_identifier: c
      - comma: ','
      - from_expression:
          from_expression_element:
            table_expression:
              table_reference:
              - naked_identifier: c
              - dot: .
              - naked_identifier: c_orders
            alias_expression:
              naked_identifier: o
- statement_terminator: ;
- statement:
    select_statement:
      select_clause:
      - keyword: SELECT
      - select_clause_element:
          wildcard_expression:
            wildcard_identifier:
              naked_identifier: c
              dot: .
              star: '*'
      - comma: ','
      - select_clause_element:
          column_reference:
            naked_identifier: o
      from_clause:
      - keyword: FROM
      - from_expression:
          from_expression_element:
            table_expression:
              table_reference:
                naked_identifier: customer_orders_lineitem
            alias_expression:
              naked_identifier: c
      - comma: ','
      - from_expression:
          from_expression_element:
            table_expression:
              table_reference:
              - naked_identifier: c
              - dot: .
              - naked_identifier: c_orders
            alias_expression:
              naked_identifier: o
- statement_terminator: ;
- statement:
    select_statement:
      select_clause:
      - keyword: SELECT
      - select_clause_element:
          expression:
            column_reference:
              naked_identifier: messages
            array_accessor:
              start_square_bracket: '['
              numeric_literal: '0'
              end_square_bracket: ']'
            semi_structured_expression:
              dot: .
              naked_identifier: format
      - comma: ','
      - select_clause_element:
          expression:
            column_reference:
              naked_identifier: messages
            array_accessor:
              start_square_bracket: '['
              numeric_literal: '0'
              end_square_bracket: ']'
            semi_structured_expression:
              dot: .
              naked_identifier: topic
      from_clause:
        keyword: FROM
        from_expression:
          from_expression_element:
            table_expression:
              table_reference:
                naked_identifier: subscription_auto
      where_clause:
        keyword: WHERE
        expression:
          column_reference:
            naked_identifier: messages
          array_accessor:
            start_square_bracket: '['
            numeric_literal: '0'
            end_square_bracket: ']'
          semi_structured_expression:
          - dot: .
          - naked_identifier: payload
          - dot: .
          - naked_identifier: payload
          - dot: .
          - quoted_identifier: '"assetId"'
          comparison_operator:
            raw_comparison_operator: '>'
          numeric_literal: '0'
- statement_terminator: ;
- statement:
    select_statement:
      select_clause:
      - keyword: SELECT
      - select_clause_element:
          expression:
            column_reference:
              naked_identifier: messages
            array_accessor:
              start_square_bracket: '['
              numeric_literal: '0'
              end_square_bracket: ']'
            semi_structured_expression:
              dot: .
              naked_identifier: format
      - comma: ','
      - select_clause_element:
          function:
            function_name:
              function_name_identifier: COUNT
            bracketed:
              start_bracket: (
              expression:
                column_reference:
                  naked_identifier: messages
                array_accessor:
                  start_square_bracket: '['
                  numeric_literal: '0'
                  end_square_bracket: ']'
                semi_structured_expression:
                  dot: .
                  naked_identifier: topic
              end_bracket: )
      from_clause:
        keyword: FROM
        from_expression:
          from_expression_element:
            table_expression:
              table_reference:
                naked_identifier: subscription_auto
      where_clause:
        keyword: WHERE
        expression:
          column_reference:
            naked_identifier: messages
          array_accessor:
            start_square_bracket: '['
            numeric_literal: '0'
            end_square_bracket: ']'
          semi_structured_expression:
          - dot: .
          - naked_identifier: payload
          - dot: .
          - naked_identifier: payload
          - dot: .
          - quoted_identifier: '"assetId"'
          comparison_operator:
            raw_comparison_operator: '>'
          quoted_literal: "'abc'"
      groupby_clause:
      - keyword: GROUP
      - keyword: BY
      - expression:
          column_reference:
            naked_identifier: messages
          array_accessor:
            start_square_bracket: '['
            numeric_literal: '0'
            end_square_bracket: ']'
          semi_structured_expression:
            dot: .
            naked_identifier: format
- statement_terminator: ;<|MERGE_RESOLUTION|>--- conflicted
+++ resolved
@@ -3,11 +3,7 @@
 # computed by SQLFluff when running the tests. Please run
 # `python test/generate_parse_fixture_yml.py`  to generate them after adding or
 # altering SQL files.
-<<<<<<< HEAD
-_hash: a7684dcd2ac5602ba0259c66279edf969adcc2cfe043507eb1a3d0abe1579023
-=======
 _hash: 95fec3a8c9cb2409ac5fb423e32c22fb3a69967e3fc3b7675a043d48458ab61a
->>>>>>> 3782e1fe
 file:
 - statement:
     select_statement:
@@ -126,20 +122,6 @@
                 quoted_literal: "'string'"
             - keyword: THEN
             - expression:
-<<<<<<< HEAD
-                cast_expression:
-                - column_reference:
-                    naked_identifier: c_orders
-                - array_accessor:
-                    start_square_bracket: '['
-                    numeric_literal: '0'
-                    end_square_bracket: ']'
-                - dot: .
-                - column_reference:
-                    naked_identifier: o_orderstatus
-                - casting_operator: '::'
-                - data_type:
-=======
                 column_reference:
                   naked_identifier: c_orders
                 array_accessor:
@@ -152,7 +134,6 @@
                 cast_expression:
                   casting_operator: '::'
                   data_type:
->>>>>>> 3782e1fe
                     keyword: VARCHAR
                 comparison_operator:
                 - raw_comparison_operator: <
